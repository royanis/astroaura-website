<?xml version="1.0" ?>
<urlset xmlns="http://www.sitemaps.org/schemas/sitemap/0.9" xmlns:image="http://www.google.com/schemas/sitemap-image/1.1">
  <url>
    <loc>https://astroaura.me/</loc>
    <lastmod>2025-08-27</lastmod>
    <changefreq>daily</changefreq>
    <priority>1.0</priority>
    <image:image>
      <image:loc>https://astroaura.me/assets/icons/app_icon.png</image:loc>
      <image:caption>AstroAura - AI-Powered Astrology App</image:caption>
    </image:image>
  </url>
  <url>
    <loc>https://astroaura.me/features.html</loc>
    <lastmod>2025-08-27</lastmod>
    <changefreq>weekly</changefreq>
    <priority>0.9</priority>
    <image:image>
      <image:loc>https://astroaura.me/assets/icons/app_icon.png</image:loc>
      <image:caption>AstroAura - AI-Powered Astrology App</image:caption>
    </image:image>
  </url>
  <url>
    <loc>https://astroaura.me/about.html</loc>
    <lastmod>2025-08-27</lastmod>
    <changefreq>monthly</changefreq>
    <priority>0.8</priority>
  </url>
  <url>
    <loc>https://astroaura.me/contact.html</loc>
    <lastmod>2025-08-27</lastmod>
    <changefreq>monthly</changefreq>
    <priority>0.7</priority>
  </url>
  <url>
    <loc>https://astroaura.me/privacy.html</loc>
    <lastmod>2025-08-27</lastmod>
    <changefreq>yearly</changefreq>
    <priority>0.6</priority>
  </url>
  <url>
<<<<<<< HEAD
    <lastmod>2025-08-13</lastmod>
=======
    <loc>https://astroaura.me/cosmic-insights.html</loc>
    <lastmod>2025-08-27</lastmod>
>>>>>>> e11c10d5
    <changefreq>weekly</changefreq>
    <priority>0.8</priority>
  </url>
  <url>
    <loc>https://astroaura.me/blog/</loc>
    <lastmod>2025-08-27</lastmod>
    <changefreq>daily</changefreq>
    <priority>0.9</priority>
  </url>
  <url>
    <loc>https://astroaura.me/blog/posts/navigate-daily-horoscope-deep-dive-virgo-season-in.html</loc>
    <lastmod>2025-08-27</lastmod>
    <changefreq>monthly</changefreq>
    <priority>0.7</priority>
    <image:image>
      <image:loc>https://astroaura.me/assets/images/blog/cosmic-insights-og.jpg</image:loc>
      <image:caption>Navigate Daily Horoscope Deep Dive: Virgo Season Insights with Confidence - August 2025 Astrology Gu</image:caption>
    </image:image>
  </url>
  <url>
    <loc>https://astroaura.me/blog/posts/seasonal-astrological-shifts-navigating-summer-ene.html</loc>
    <lastmod>2025-08-26</lastmod>
    <changefreq>monthly</changefreq>
    <priority>0.7</priority>
    <image:image>
      <image:loc>https://astroaura.me/assets/images/blog/cosmic-insights-og.jpg</image:loc>
      <image:caption>Seasonal Astrological Shifts: Navigating Summer Energy: Your Complete Guide for August 2025</image:caption>
    </image:image>
  </url>
  <url>
    <loc>https://astroaura.me/blog/posts/navigate-monthly-astrological-forecast-key-dates-a.html</loc>
    <lastmod>2025-08-25</lastmod>
    <changefreq>monthly</changefreq>
    <priority>0.7</priority>
    <image:image>
      <image:loc>https://astroaura.me/assets/images/blog/cosmic-insights-og.jpg</image:loc>
      <image:caption>Navigate Monthly Astrological Forecast: Key Dates and Cosmic Events with Confidence - August 2025 As</image:caption>
    </image:image>
  </url>
  <url>
    <loc>https://astroaura.me/blog/posts/navigate-moon-phase-meditation-working-with-new-mo.html</loc>
    <lastmod>2025-08-24</lastmod>
    <changefreq>monthly</changefreq>
    <priority>0.7</priority>
    <image:image>
      <image:loc>https://astroaura.me/assets/images/blog/cosmic-insights-og.jpg</image:loc>
      <image:caption>Navigate Moon Phase Meditation: Working with New Moon Energy with Confidence - August 2025 Astrology</image:caption>
    </image:image>
  </url>
  <url>
    <loc>https://astroaura.me/blog/posts/current-retrograde-seasons-navigating-cosmic-slowd.html</loc>
    <lastmod>2025-08-23</lastmod>
    <changefreq>monthly</changefreq>
    <priority>0.7</priority>
    <image:image>
      <image:loc>https://astroaura.me/assets/images/blog/cosmic-insights-og.jpg</image:loc>
      <image:caption>Current Retrograde Seasons: Navigating Cosmic Slowdowns Explained: What Today's Cosmic Energy Reveal</image:caption>
    </image:image>
  </url>
  <url>
    <loc>https://astroaura.me/blog/posts/new-moon-manifestation-harnessing-leo-energy-for-g.html</loc>
    <lastmod>2025-08-22</lastmod>
    <changefreq>monthly</changefreq>
    <priority>0.7</priority>
    <image:image>
      <image:loc>https://astroaura.me/assets/images/blog/cosmic-insights-og.jpg</image:loc>
      <image:caption>New Moon Manifestation: Harnessing Leo Energy for Growth in Leo Season - Cosmic Insights and Guidanc</image:caption>
    </image:image>
  </url>
  <url>
    <loc>https://astroaura.me/blog/posts/new-moon-manifestation-harnessing-leo-energy-for-g.html</loc>
    <lastmod>2025-08-21</lastmod>
    <changefreq>monthly</changefreq>
    <priority>0.7</priority>
    <image:image>
      <image:loc>https://astroaura.me/assets/images/blog/cosmic-insights-og.jpg</image:loc>
      <image:caption>New Moon Manifestation: Harnessing Leo Energy for Growth in Leo Season - Cosmic Insights and Guidanc</image:caption>
    </image:image>
  </url>
  <url>
    <loc>https://astroaura.me/blog/posts/navigate-planetary-aspects-this-week-understanding.html</loc>
    <lastmod>2025-08-20</lastmod>
    <changefreq>monthly</changefreq>
    <priority>0.7</priority>
    <image:image>
      <image:loc>https://astroaura.me/assets/images/blog/cosmic-insights-og.jpg</image:loc>
      <image:caption>Navigate Planetary Aspects This Week: Understanding sextile Energy with Confidence - August 2025 Ast</image:caption>
    </image:image>
  </url>
  <url>
    <loc>https://astroaura.me/blog/posts/astrological-house-focus-5th-house-creativity-roma.html</loc>
    <lastmod>2025-08-19</lastmod>
    <changefreq>monthly</changefreq>
    <priority>0.7</priority>
    <image:image>
      <image:loc>https://astroaura.me/assets/images/blog/cosmic-insights-og.jpg</image:loc>
      <image:caption>Astrological House Focus: 5th House (Creativity &amp; Romance) House Activations This Month: Your Comple</image:caption>
    </image:image>
  </url>
  <url>
    <loc>https://astroaura.me/blog/posts/weekly-planetary-transits-what-the-stars-hold-for-.html</loc>
    <lastmod>2025-08-18</lastmod>
    <changefreq>monthly</changefreq>
    <priority>0.7</priority>
    <image:image>
      <image:loc>https://astroaura.me/assets/images/blog/cosmic-insights-og.jpg</image:loc>
      <image:caption>Weekly Planetary Transits: What the Stars Hold for Each Zodiac Sign: Your Complete Guide for August </image:caption>
    </image:image>
  </url>
  <url>
    <loc>https://astroaura.me/blog/posts/planetary-aspects-this-week-understanding-oppositi.html</loc>
    <lastmod>2025-08-17</lastmod>
    <changefreq>monthly</changefreq>
    <priority>0.7</priority>
    <image:image>
      <image:loc>https://astroaura.me/assets/images/blog/cosmic-insights-og.jpg</image:loc>
      <image:caption>Planetary Aspects This Week: Understanding opposition Energy in Leo Season - Cosmic Insights and Gui</image:caption>
    </image:image>
  </url>
  <url>
    <loc>https://astroaura.me/blog/posts/seasonal-astrological-shifts-navigating-summer-ene.html</loc>
    <lastmod>2025-08-16</lastmod>
    <changefreq>monthly</changefreq>
    <priority>0.7</priority>
    <image:image>
      <image:loc>https://astroaura.me/assets/images/blog/cosmic-insights-og.jpg</image:loc>
      <image:caption>Seasonal Astrological Shifts: Navigating Summer Energy Explained: What Today's Cosmic Energy Reveals</image:caption>
    </image:image>
  </url>
  <url>
    <loc>https://astroaura.me/blog/posts/astrological-house-focus-2nd-house-values-resource.html</loc>
    <lastmod>2025-08-15</lastmod>
    <changefreq>monthly</changefreq>
    <priority>0.7</priority>
    <image:image>
      <image:loc>https://astroaura.me/assets/images/blog/cosmic-insights-og.jpg</image:loc>
      <image:caption>Astrological House Focus: 2nd House (Values &amp; Resources) House Activations This Month in Leo Season </image:caption>
    </image:image>
  </url>
  <url>
    <loc>https://astroaura.me/blog/posts/understanding-todays-tarot-and-astrology-connectio.html</loc>
    <lastmod>2025-08-14</lastmod>
    <changefreq>monthly</changefreq>
    <priority>0.7</priority>
    <image:image>
      <image:loc>https://astroaura.me/assets/images/blog/cosmic-insights-og.jpg</image:loc>
      <image:caption>Understanding Today's Tarot and Astrology Connection: The Sun and Saturn: Current Cosmic Influences </image:caption>
    </image:image>
  </url>
  <url>
    <loc>https://astroaura.me/blog/posts/navigate-crystal-recommendations-based-on-current-.html</loc>
    <lastmod>2025-08-13</lastmod>
    <changefreq>monthly</changefreq>
    <priority>0.7</priority>
    <image:image>
      <image:caption>Navigate Crystal Recommendations Based on Current Planetary Energy with Confidence - August 2025 Ast</image:caption>
    </image:image>
  </url>
  <url>
    <loc>https://astroaura.me/blog/posts/todays-full-moon-in-leo-spiritual-significance-and.html</loc>
    <lastmod>2025-08-12</lastmod>
    <changefreq>monthly</changefreq>
    <priority>0.7</priority>
    <image:image>
      <image:caption>Today's Full Moon in Leo: Spiritual Significance and Rituals in Leo Season - Cosmic Insights and Gui</image:caption>
    </image:image>
  </url>
  <url>
    <loc>https://astroaura.me/blog/posts/todays-full-moon-in-leo-spiritual-significance-and.html</loc>
    <lastmod>2025-08-11</lastmod>
    <changefreq>monthly</changefreq>
    <priority>0.7</priority>
    <image:image>
      <image:caption>Today's Full Moon in Leo: Spiritual Significance and Rituals: Your Complete Guide for August 2025</image:caption>
    </image:image>
  </url>
  <url>
    <loc>https://astroaura.me/blog/posts/understanding-todays-full-moon-in-leo-spiritual-si.html</loc>
    <lastmod>2025-08-10</lastmod>
    <changefreq>monthly</changefreq>
    <priority>0.7</priority>
    <image:image>
      <image:caption>Understanding Today's Full Moon in Leo: Spiritual Significance and Rituals: Current Cosmic Influence</image:caption>
    </image:image>
  </url>
  <url>
    <loc>https://astroaura.me/blog/posts/planetary-aspects-this-week-understanding-square-e.html</loc>
    <lastmod>2025-08-09</lastmod>
    <changefreq>monthly</changefreq>
    <priority>0.7</priority>
    <image:image>
      <image:caption>Planetary Aspects This Week: Understanding square Energy: Your Complete Guide for August 2025</image:caption>
    </image:image>
  </url>
  <url>
    <loc>https://astroaura.me/blog/posts/why-moon-cycles-and-emotional-balance-is-the-key-t.html</loc>
    <lastmod>2025-08-27</lastmod>
    <changefreq>monthly</changefreq>
    <priority>0.7</priority>
    <image:image>
      <image:caption>Why Moon cycles and emotional balance is the Key to Mastering Mindfulness and Mental Health</image:caption>
    </image:image>
  </url>
</urlset><|MERGE_RESOLUTION|>--- conflicted
+++ resolved
@@ -39,12 +39,8 @@
     <priority>0.6</priority>
   </url>
   <url>
-<<<<<<< HEAD
-    <lastmod>2025-08-13</lastmod>
-=======
     <loc>https://astroaura.me/cosmic-insights.html</loc>
     <lastmod>2025-08-27</lastmod>
->>>>>>> e11c10d5
     <changefreq>weekly</changefreq>
     <priority>0.8</priority>
   </url>
@@ -200,6 +196,7 @@
     <changefreq>monthly</changefreq>
     <priority>0.7</priority>
     <image:image>
+      <image:loc>https://astroaura.me/assets/images/blog/cosmic-insights-og.jpg</image:loc>
       <image:caption>Navigate Crystal Recommendations Based on Current Planetary Energy with Confidence - August 2025 Ast</image:caption>
     </image:image>
   </url>
@@ -209,6 +206,7 @@
     <changefreq>monthly</changefreq>
     <priority>0.7</priority>
     <image:image>
+      <image:loc>https://astroaura.me/assets/images/blog/cosmic-insights-og.jpg</image:loc>
       <image:caption>Today's Full Moon in Leo: Spiritual Significance and Rituals in Leo Season - Cosmic Insights and Gui</image:caption>
     </image:image>
   </url>
@@ -218,6 +216,7 @@
     <changefreq>monthly</changefreq>
     <priority>0.7</priority>
     <image:image>
+      <image:loc>https://astroaura.me/assets/images/blog/cosmic-insights-og.jpg</image:loc>
       <image:caption>Today's Full Moon in Leo: Spiritual Significance and Rituals: Your Complete Guide for August 2025</image:caption>
     </image:image>
   </url>
@@ -227,6 +226,7 @@
     <changefreq>monthly</changefreq>
     <priority>0.7</priority>
     <image:image>
+      <image:loc>https://astroaura.me/assets/images/blog/cosmic-insights-og.jpg</image:loc>
       <image:caption>Understanding Today's Full Moon in Leo: Spiritual Significance and Rituals: Current Cosmic Influence</image:caption>
     </image:image>
   </url>
@@ -236,6 +236,7 @@
     <changefreq>monthly</changefreq>
     <priority>0.7</priority>
     <image:image>
+      <image:loc>https://astroaura.me/assets/images/blog/cosmic-insights-og.jpg</image:loc>
       <image:caption>Planetary Aspects This Week: Understanding square Energy: Your Complete Guide for August 2025</image:caption>
     </image:image>
   </url>
@@ -245,6 +246,7 @@
     <changefreq>monthly</changefreq>
     <priority>0.7</priority>
     <image:image>
+      <image:loc>https://astroaura.me/assets/images/blog/cosmic-insights-og.jpg</image:loc>
       <image:caption>Why Moon cycles and emotional balance is the Key to Mastering Mindfulness and Mental Health</image:caption>
     </image:image>
   </url>
